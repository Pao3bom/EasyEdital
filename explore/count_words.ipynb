--- conflicted
+++ resolved
@@ -35,11 +35,7 @@
   },
   {
    "cell_type": "code",
-<<<<<<< HEAD
    "execution_count": null,
-=======
-   "execution_count": 8,
->>>>>>> 760f1475
    "metadata": {},
    "outputs": [],
    "source": [
