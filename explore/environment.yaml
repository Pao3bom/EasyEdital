--- conflicted
+++ resolved
@@ -8,9 +8,6 @@
   - numpy
   - ipykernel
   - scikit-learn
-<<<<<<< HEAD
   - nltk
   - sentence-transformers
-=======
-  - matplotlib
->>>>>>> 1f8355e1
+  - matplotlib