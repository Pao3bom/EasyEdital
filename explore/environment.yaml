name: ez-edital
channels:
  - conda-forge
  - defaults
dependencies:
  - python=3.12
  - pandas
  - numpy
  - ipykernel
  - scikit-learn
<<<<<<< HEAD
  - matplotlib
  - tqdm
=======
  - nltk
  - sentence-transformers
  - matplotlib
>>>>>>> 760f1475
<|MERGE_RESOLUTION|>--- conflicted
+++ resolved
@@ -8,11 +8,7 @@
   - numpy
   - ipykernel
   - scikit-learn
-<<<<<<< HEAD
   - matplotlib
   - tqdm
-=======
   - nltk
-  - sentence-transformers
-  - matplotlib
->>>>>>> 760f1475
+  - sentence-transformers